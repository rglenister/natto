--- conflicted
+++ resolved
@@ -254,19 +254,10 @@
     }
     #[test]
     fn test_large_table_creation() {
-<<<<<<< HEAD
-        assert_eq!(1 << 25, 33_554_432);
-        let table = TranspositionTable::new(1 << 25);
-        assert_eq!(table.table.len(), (1 << 25) * 2);
-        assert_eq!(table.size, 1 << 25);
-        assert_eq!(table.table.len() * std::mem::size_of::<AtomicU64>(), 1 << 29);
-        assert_eq!(1 << 29, 536_870_912);
-=======
         let ttable = TranspositionTable::new(1024);
         assert_eq!(ttable.table.len(), 33554432);
         assert_eq!(ttable.size, 33554432 / 2);
         assert_eq!(size_of::<AtomicU64>(), 8);
->>>>>>> 14e38042
     }
 
     #[test]
