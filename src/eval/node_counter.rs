--- conflicted
+++ resolved
@@ -82,11 +82,7 @@
 pub fn count_nodes(position: &Position, max_depth: usize) -> NodeCountStats {
     let mut node_counter = NodeCounter::new();
     node_counter.reset();
-<<<<<<< HEAD
-    let count = do_count_nodes::<false>(&mut position.clone(), 0, max_depth);
-=======
     let count = do_count_nodes::<false>(position, 0, max_depth);
->>>>>>> 591e5949
     node_counter.add(count);
     node_counter.stats()
 }
