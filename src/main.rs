--- conflicted
+++ resolved
@@ -3,11 +3,10 @@
 mod map_board;
 mod moves;
 mod bit_board;
-<<<<<<< HEAD
+mod moves;
+mod bit_board;
 mod position;
 mod util;
-=======
->>>>>>> f62304d8
 
 fn main() {
     println!("Hello, world!");
